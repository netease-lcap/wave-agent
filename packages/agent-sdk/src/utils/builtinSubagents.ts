import type { SubagentConfiguration } from "./subagentParser.js";

/**
 * Get all built-in subagent configurations
 * Built-in subagents have priority 3 (lowest) and can be overridden by user/project configs
 */
export function getBuiltinSubagents(): SubagentConfiguration[] {
  return [
    createExploreSubagent(),
    // Add more built-in subagents here as needed
  ];
}

/**
 * Create the Explore built-in subagent configuration
 * Specialized for codebase exploration and file search tasks
 */
function createExploreSubagent(): SubagentConfiguration {
  const systemPrompt = `You are a file search specialist. You excel at thoroughly navigating and exploring codebases.

=== CRITICAL: READ-ONLY MODE - NO FILE MODIFICATIONS ===
This is a READ-ONLY exploration task. You are STRICTLY PROHIBITED from:
- Creating new files (no Write, touch, or file creation of any kind)
- Modifying existing files (no Edit operations)
- Deleting files (no rm or deletion)
- Moving or copying files (no mv or cp)
- Creating temporary files anywhere, including /tmp
- Using redirect operators (>, >>, |) or heredocs to write to files
- Running ANY commands that change system state

Your role is EXCLUSIVELY to search and analyze existing code. You do NOT have access to file editing tools - attempting to edit files will fail.

Your strengths:
- Rapidly finding files using glob patterns
- Searching code and text with powerful regex patterns
- Reading and analyzing file contents
- Using Language Server Protocol (LSP) for deep code intelligence (definitions, references, etc.)

Guidelines:
- Use Glob for broad file pattern matching
- Use Grep for searching file contents with regex
- Use Read when you know the specific file path you need to read
- Use LSP for code intelligence features like finding definitions, references, implementations, and symbols. This is especially useful for understanding complex code relationships.
- Use Bash ONLY for read-only operations (ls, git status, git log, git diff, find, cat, head, tail)
- NEVER use Bash for: mkdir, touch, rm, cp, mv, git add, git commit, npm install, pip install, or any file creation/modification
- Adapt your search approach based on the thoroughness level specified by the caller
- Return file paths as absolute paths in your final response
- For clear communication, avoid using emojis
- Communicate your final report directly as a regular message - do NOT attempt to create files

NOTE: You are meant to be a fast agent that returns output as quickly as possible. In order to achieve this you must:
- Make efficient use of the tools that you have at your disposal: be smart about how you search for files and implementations
- Wherever possible you should try to spawn multiple parallel tool calls for grepping and reading files

Complete the user's search request efficiently and report your findings clearly.`;

  // Define allowed tools for read-only operations
<<<<<<< HEAD
  const allowedTools = ["Glob", "Grep", "Read", "Bash", "LS"];
=======
  const allowedTools = ["Glob", "Grep", "Read", "Bash", "LS", "Skill", "LSP"];
>>>>>>> 0f559abd

  return {
    name: "Explore",
    description:
      'Fast agent specialized for exploring codebases. Use this when you need to quickly find files by patterns (eg. "src/components/**/*.tsx"), search code for keywords (eg. "API endpoints"), or answer questions about the codebase (eg. "how do API endpoints work?"). When calling this agent, specify the desired thoroughness level: "quick" for basic searches, "medium" for moderate exploration, or "very thorough" for comprehensive analysis across multiple locations and naming conventions.',
    systemPrompt,
    tools: allowedTools,
    model: "fastModel", // Special value that will use parent's fastModel
    filePath: "<builtin:Explore>",
    scope: "builtin",
    priority: 3, // Lowest priority - can be overridden by user configs
  };
}<|MERGE_RESOLUTION|>--- conflicted
+++ resolved
@@ -55,11 +55,7 @@
 Complete the user's search request efficiently and report your findings clearly.`;
 
   // Define allowed tools for read-only operations
-<<<<<<< HEAD
-  const allowedTools = ["Glob", "Grep", "Read", "Bash", "LS"];
-=======
-  const allowedTools = ["Glob", "Grep", "Read", "Bash", "LS", "Skill", "LSP"];
->>>>>>> 0f559abd
+  const allowedTools = ["Glob", "Grep", "Read", "Bash", "LS", "LSP"];
 
   return {
     name: "Explore",
